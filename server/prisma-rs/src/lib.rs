--- conflicted
+++ resolved
@@ -1,24 +1,18 @@
 #[macro_use]
 extern crate lazy_static;
-<<<<<<< HEAD
-=======
 #[macro_use]
 extern crate serde_derive;
->>>>>>> 24deef22
 
 mod config;
 
-use config::{PrismaConfig, ConnectionLimit, PrismaDatabase};
+use config::{ConnectionLimit, PrismaConfig, PrismaDatabase};
 use r2d2;
 use r2d2_sqlite::SqliteConnectionManager;
-<<<<<<< HEAD
 use rusqlite::NO_PARAMS;
-=======
 use serde_yaml;
 use std::fs::File;
 
 const SQLITE: &'static str = "sqlite";
->>>>>>> 24deef22
 
 lazy_static! {
     pub static ref SQLITE_POOL: r2d2::Pool<SqliteConnectionManager> = {
@@ -38,7 +32,7 @@
 
 #[no_mangle]
 pub extern "C" fn select_1() -> i32 {
-    let conn = POOL.get().unwrap();
+    let conn = SQLITE_POOL.get().unwrap();
     let mut stmt = conn.prepare("SELECT 1").unwrap();
     let mut rows = stmt.query_map(NO_PARAMS, |row| row.get(0)).unwrap();
 
