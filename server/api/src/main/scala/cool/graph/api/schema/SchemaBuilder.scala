--- conflicted
+++ resolved
@@ -54,7 +54,7 @@
   def buildQuery(): ObjectType[ApiUserContext, Unit] = {
 
     val fields = project.models.map(getAllItemsField) ++
-      project.models.map(getSingleItemField) ++
+      project.models.flatMap(getSingleItemField) ++
       project.models.map(getAllItemsConnectionField) :+
       nodeField
 
@@ -62,13 +62,11 @@
   }
 
   def buildMutation(): Option[ObjectType[ApiUserContext, Unit]] = {
-
     val fields = project.models.map(createItemField) ++
-      project.models.map(updateItemField) ++
-      project.models.map(deleteItemField)
+      project.models.flatMap(updateItemField) ++
+      project.models.flatMap(deleteItemField)
 
     Some(ObjectType("Mutation", fields))
-
   }
 
   def buildSubscription(): Option[ObjectType[ApiUserContext, Unit]] = {
@@ -104,26 +102,24 @@
     )
   }
 
-  def getSingleItemField(model: Model): Field[ApiUserContext, Unit] = {
-    Field(
-      camelCase(model.name),
-      fieldType = OptionType(objectTypes(model.name)),
-      arguments = List(argumentsBuilder.whereArgument(model)),
-      resolve = (ctx) => {
-        val coolArgs = CoolArgs(ctx.args.raw)
-        val where    = coolArgs.extractNodeSelectorFromWhereField(model)
-        OneDeferred(model, where.fieldName, where.unwrappedFieldValue)
-      }
-    )
+  def getSingleItemField(model: Model): Option[Field[ApiUserContext, Unit]] = {
+    argumentsBuilder
+      .whereArgument(model)
+      .map { whereArg =>
+        Field(
+          camelCase(model.name),
+          fieldType = OptionType(objectTypes(model.name)),
+          arguments = List(whereArg),
+          resolve = (ctx) => {
+            val coolArgs = CoolArgs(ctx.args.raw)
+            val where    = coolArgs.extractNodeSelectorFromWhereField(model)
+            OneDeferred(model, where.fieldName, where.unwrappedFieldValue)
+          }
+        )
+      }
   }
 
   def createItemField(model: Model): Field[ApiUserContext, Unit] = {
-<<<<<<< HEAD
-    val definition = CreateDefinition(project, inputTypesBuilder)
-    val arguments  = definition.getSangriaArguments(model = model)
-
-=======
->>>>>>> a13fb3c5
     Field(
       s"create${model.name}",
       fieldType = outputTypesBuilder.mapCreateOutputType(model, objectTypes(model.name)),
@@ -137,59 +133,59 @@
     )
   }
 
-  def updateItemField(model: Model): Field[ApiUserContext, Unit] = {
-    Field(
-      s"update${model.name}",
-      fieldType = OptionType(outputTypesBuilder.mapUpdateOutputType(model, objectTypes(model.name))),
-      arguments = argumentsBuilder.getSangriaArgumentsForUpdate(model),
-      resolve = (ctx) => {
-        val mutation = Update(model = model, project = project, args = ctx.args, dataResolver = masterDataResolver)
-
-        ClientMutationRunner
-          .run(mutation, dataResolver)
-          .map(outputTypesBuilder.mapResolve(_, ctx.args))
-      }
-    )
-  }
-
-  def updateOrCreateItemField(model: Model): Field[ApiUserContext, Unit] = {
-    Field(
-      s"updateOrCreate${model.name}",
-      fieldType = OptionType(outputTypesBuilder.mapUpdateOrCreateOutputType(model, objectTypes(model.name))),
-      arguments = argumentsBuilder.getSangriaArgumentsForUpdateOrCreate(model),
-      resolve = (ctx) => {
-        val mutation = UpdateOrCreate(model = model, project = project, args = ctx.args, dataResolver = masterDataResolver)
-        ClientMutationRunner
-          .run(mutation, dataResolver)
-          .map(outputTypesBuilder.mapResolve(_, ctx.args))
-      }
-    )
-  }
-
-  def deleteItemField(model: Model): Field[ApiUserContext, Unit] = {
-<<<<<<< HEAD
-    val definition = DeleteDefinition(project)
-    val arguments  = List(definition.getWhereArgument(model))
-
-=======
->>>>>>> a13fb3c5
-    Field(
-      s"delete${model.name}",
-      fieldType = OptionType(outputTypesBuilder.mapDeleteOutputType(model, objectTypes(model.name), onlyId = false)),
-      arguments = argumentsBuilder.getSangriaArgumentsForDelete(model),
-      resolve = (ctx) => {
-        val mutation = Delete(
-          model = model,
-          modelObjectTypes = objectTypeBuilder,
-          project = project,
-          args = ctx.args,
-          dataResolver = masterDataResolver
-        )
-        ClientMutationRunner
-          .run(mutation, dataResolver)
-          .map(outputTypesBuilder.mapResolve(_, ctx.args))
-      }
-    )
+  def updateItemField(model: Model): Option[Field[ApiUserContext, Unit]] = {
+    argumentsBuilder.getSangriaArgumentsForUpdate(model).map { args =>
+      Field(
+        s"update${model.name}",
+        fieldType = OptionType(outputTypesBuilder.mapUpdateOutputType(model, objectTypes(model.name))),
+        arguments = args,
+        resolve = (ctx) => {
+          val mutation = Update(model = model, project = project, args = ctx.args, dataResolver = masterDataResolver)
+
+          ClientMutationRunner
+            .run(mutation, dataResolver)
+            .map(outputTypesBuilder.mapResolve(_, ctx.args))
+        }
+      )
+    }
+  }
+
+  def updateOrCreateItemField(model: Model): Option[Field[ApiUserContext, Unit]] = {
+    argumentsBuilder.getSangriaArgumentsForUpdateOrCreate(model).map { args =>
+      Field(
+        s"updateOrCreate${model.name}",
+        fieldType = OptionType(outputTypesBuilder.mapUpdateOrCreateOutputType(model, objectTypes(model.name))),
+        arguments = args,
+        resolve = (ctx) => {
+          val mutation = UpdateOrCreate(model = model, project = project, args = ctx.args, dataResolver = masterDataResolver)
+          ClientMutationRunner
+            .run(mutation, dataResolver)
+            .map(outputTypesBuilder.mapResolve(_, ctx.args))
+        }
+      )
+    }
+  }
+
+  def deleteItemField(model: Model): Option[Field[ApiUserContext, Unit]] = {
+    argumentsBuilder.getSangriaArgumentsForDelete(model).map { args =>
+      Field(
+        s"delete${model.name}",
+        fieldType = OptionType(outputTypesBuilder.mapDeleteOutputType(model, objectTypes(model.name), onlyId = false)),
+        arguments = args,
+        resolve = (ctx) => {
+          val mutation = Delete(
+            model = model,
+            modelObjectTypes = objectTypeBuilder,
+            project = project,
+            args = ctx.args,
+            dataResolver = masterDataResolver
+          )
+          ClientMutationRunner
+            .run(mutation, dataResolver)
+            .map(outputTypesBuilder.mapResolve(_, ctx.args))
+        }
+      )
+    }
   }
 
   def getSubscriptionField(model: Model): Field[ApiUserContext, Unit] = {
@@ -208,7 +204,13 @@
       dataResolver.resolveByGlobalId(id)
     },
     possibleTypes = {
-      objectTypes.values.map(o => PossibleNodeObject(o)).toList
+      objectTypes.values.flatMap { o =>
+        if (o.allInterfaces.exists(_.name == "Node")) {
+          Some(PossibleNodeObject(o))
+        } else {
+          None
+        }
+      }.toList
     }
   )
 
