--- conflicted
+++ resolved
@@ -54,10 +54,7 @@
   def sync(project: Project, function: models.Function, event: String): Future[FunctionSuccess Or FunctionError] = {
     function.delivery match {
       // Lambda and Dev function environment
-<<<<<<< HEAD
-
-=======
->>>>>>> 454e5e10
+
       case delivery: models.ManagedFunction =>
         functionEnvironment.invoke(project, function.name, event) flatMap {
           case InvokeSuccess(response)  => handleSuccessfulResponse(project, response, function, acceptEmptyResponse = false)
@@ -79,19 +76,11 @@
           .flatMap { (response: SimpleHttpResponse) =>
             handleSuccessfulResponse(project, response.underlying, function, acceptEmptyResponse = response.status == 204)
           }
-<<<<<<< HEAD
-        } recover {
-          // https://[INVALID].algolia.net/1/keys/[VALID] times out, so we simply report a timeout as a wrong appId
-          case _: StreamTcpException => Bad(FunctionWebhookURLNotValid(request.uri.toString()))
-        }
-=======
           .recover {
             case e: FailedResponseCodeError => Bad(FunctionReturnedBadStatus(e.response.status, e.response.body.getOrElse("")))
             // https://[INVALID].algolia.net/1/keys/[VALID] times out, so we simply report a timeout as a wrong appId
             case _: StreamTcpException => Bad(FunctionWebhookURLNotValid(uri))
           }
->>>>>>> 454e5e10
-
       case _ =>
         sys.error("only knows how to execute HttpFunctions")
     }
