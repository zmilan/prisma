package com.prisma.deploy.specutils

import akka.actor.ActorSystem
import akka.stream.ActorMaterializer
import com.prisma.auth.AuthImpl
import com.prisma.config.DatabaseConfig
import com.prisma.deploy.DeployDependencies
import com.prisma.deploy.connector.DeployConnector
import com.prisma.deploy.connector.postgresql.PostGreSqlDeployConnector
import com.prisma.deploy.migration.validation.SchemaError
import com.prisma.deploy.schema.mutations.{FunctionInput, FunctionValidator}
import com.prisma.deploy.server.auth.DummyClusterAuth
import com.prisma.errors.{BugsnagErrorReporter, ErrorReporter}
import com.prisma.messagebus.pubsub.inmemory.InMemoryAkkaPubSub
import com.prisma.shared.models.Project

case class DeployTestDependencies()(implicit val system: ActorSystem, val materializer: ActorMaterializer) extends DeployDependencies {
  override implicit def self: DeployDependencies = this

  implicit val reporter: ErrorReporter    = BugsnagErrorReporter(sys.env.getOrElse("BUGSNAG_API_KEY", ""))
  override lazy val migrator              = TestMigrator(migrationPersistence, deployPersistencePlugin.deployMutactionExecutor)
  override lazy val clusterAuth           = DummyClusterAuth()
  override lazy val invalidationPublisher = InMemoryAkkaPubSub[String]()

  override def apiAuth = AuthImpl

  override def deployPersistencePlugin: DeployConnector = {
<<<<<<< HEAD
    val testConfig = DatabaseConfig(
      "test",
      "mysql",
      active = true,
      sys.env("SQL_CLIENT_HOST"),
      sys.env("SQL_CLIENT_PORT").toInt,
      sys.env("SQL_CLIENT_USER"),
      sys.env("SQL_CLIENT_PASSWORD"),
      connectionLimit = Some(1)
    )

    MySqlDeployConnector(testConfig)(system.dispatcher)
=======
    import slick.jdbc.PostgresProfile.api._
    val sqlInternalHost     = sys.env("POSTGRES_CLIENT_HOST")
    val sqlInternalPort     = sys.env("POSTGRES_CLIENT_PORT")
    val sqlInternalUser     = sys.env("POSTGRES_CLIENT_USER")
    val sqlInternalPassword = sys.env("POSTGRES_CLIENT_PASSWORD")
    val clientDb = Database.forURL(
      url = s"jdbc:postgresql://$sqlInternalHost:$sqlInternalPort/",
      user = sqlInternalUser,
      password = sqlInternalPassword,
      driver = "org.postgresql.Driver"
    )
    PostGreSqlDeployConnector(clientDatabase = clientDb)(system.dispatcher)
>>>>>>> be736b22
  }

  override def functionValidator: FunctionValidator = (project: Project, fn: FunctionInput) => {
    if (fn.name == "failing") Vector(SchemaError(`type` = "model", field = "field", description = "error")) else Vector.empty
  }
}<|MERGE_RESOLUTION|>--- conflicted
+++ resolved
@@ -6,6 +6,7 @@
 import com.prisma.config.DatabaseConfig
 import com.prisma.deploy.DeployDependencies
 import com.prisma.deploy.connector.DeployConnector
+import com.prisma.deploy.connector.mysql.MySqlDeployConnector
 import com.prisma.deploy.connector.postgresql.PostGreSqlDeployConnector
 import com.prisma.deploy.migration.validation.SchemaError
 import com.prisma.deploy.schema.mutations.{FunctionInput, FunctionValidator}
@@ -25,33 +26,31 @@
   override def apiAuth = AuthImpl
 
   override def deployPersistencePlugin: DeployConnector = {
-<<<<<<< HEAD
+//    val testConfig = DatabaseConfig(
+//      "test",
+//      "mysql",
+//      active = true,
+//      sys.env("SQL_CLIENT_HOST"),
+//      sys.env("SQL_CLIENT_PORT").toInt,
+//      sys.env("SQL_CLIENT_USER"),
+//      sys.env("SQL_CLIENT_PASSWORD"),
+//      connectionLimit = Some(1)
+//    )
+//
+//    MySqlDeployConnector(testConfig)(system.dispatcher)
+
     val testConfig = DatabaseConfig(
       "test",
       "mysql",
       active = true,
-      sys.env("SQL_CLIENT_HOST"),
+      sys.env("SQL_CLIENT_HOST") SubscriptionDependenciesForTest,
       sys.env("SQL_CLIENT_PORT").toInt,
       sys.env("SQL_CLIENT_USER"),
       sys.env("SQL_CLIENT_PASSWORD"),
       connectionLimit = Some(1)
     )
 
-    MySqlDeployConnector(testConfig)(system.dispatcher)
-=======
-    import slick.jdbc.PostgresProfile.api._
-    val sqlInternalHost     = sys.env("POSTGRES_CLIENT_HOST")
-    val sqlInternalPort     = sys.env("POSTGRES_CLIENT_PORT")
-    val sqlInternalUser     = sys.env("POSTGRES_CLIENT_USER")
-    val sqlInternalPassword = sys.env("POSTGRES_CLIENT_PASSWORD")
-    val clientDb = Database.forURL(
-      url = s"jdbc:postgresql://$sqlInternalHost:$sqlInternalPort/",
-      user = sqlInternalUser,
-      password = sqlInternalPassword,
-      driver = "org.postgresql.Driver"
-    )
-    PostGreSqlDeployConnector(clientDatabase = clientDb)(system.dispatcher)
->>>>>>> be736b22
+    PostGreSqlDeployConnector(testConfig)(system.dispatcher)
   }
 
   override def functionValidator: FunctionValidator = (project: Project, fn: FunctionInput) => {
