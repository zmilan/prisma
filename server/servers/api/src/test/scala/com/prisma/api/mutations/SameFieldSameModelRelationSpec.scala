package com.prisma.api.mutations

import com.prisma.IgnorePassive
import com.prisma.api.ApiSpecBase
import com.prisma.shared.models.Project
import com.prisma.shared.schema_dsl.SchemaDsl
import org.scalatest.{FlatSpec, Matchers}

class SameFieldSameModelRelationSpec extends FlatSpec with Matchers with ApiSpecBase {

  "A Many to Many Self Relation" should "be accessible from only one side" in {
    val project: Project = SchemaDsl.fromString() { """type Post {
                                                      |  id: ID! @unique
                                                      |  identifier: Int @unique
                                                      |  related: [Post!]! @relation(name: "RelatedPosts")
                                                      |}""" }

    database.setup(project)

    server.query("mutation{createPost(data:{identifier: 1}){identifier}}", project)
    server.query("mutation{createPost(data:{identifier: 2}){identifier}}", project)

    server.query(
      """mutation {
                   |  updatePost (
                   |  
                   |    where:{identifier: 1}
                   |    data: {
                   |      related: {
                   |        connect: {
                   |          identifier: 2
                   |        }
                   |      }
                   |    }
                   |  ) {
                   |    identifier
                   |  }
                   |}""",
      project
    )

    server.query("{post(where:{identifier: 1}){identifier, related{identifier}}}", project).toString should be(
      """{"data":{"post":{"identifier":1,"related":[{"identifier":2}]}}}""")
    server.query("{post(where:{identifier: 2}){identifier, related{identifier}}}", project).toString should be(
      """{"data":{"post":{"identifier":2,"related":[]}}}""")
  }

<<<<<<< HEAD
  "A One to One Self Relation" should "be accessible from both sides" taggedAs (IgnorePassive) in {
=======
  "A One to One Self Relation" should "be accessible from only one side" in {
>>>>>>> fc45b20a
    val project: Project = SchemaDsl.fromString() { """type Post {
                                                      |  id: ID! @unique
                                                      |  identifier: Int @unique
                                                      |  related: Post @relation(name: "RelatedPosts")
                                                      |}""" }

    database.setup(project)

    server.query("mutation{createPost(data:{identifier: 1}){identifier}}", project)
    server.query("mutation{createPost(data:{identifier: 2}){identifier}}", project)

    server.query(
      """mutation {
        |  updatePost (
        |  
        |    where:{identifier: 1}
        |    data: {
        |      related: {
        |        connect: {
        |          identifier: 2
        |        }
        |      }
        |    }
        |  ) {
        |    identifier
        |  }
        |}""",
      project
    )

    server.query("{post(where:{identifier: 1}){identifier, related{identifier}}}", project).toString should be(
      """{"data":{"post":{"identifier":1,"related":{"identifier":2}}}}""")
    server.query("{post(where:{identifier: 2}){identifier, related{identifier}}}", project).toString should be(
      """{"data":{"post":{"identifier":2,"related":null}}}""")

  }
}<|MERGE_RESOLUTION|>--- conflicted
+++ resolved
@@ -1,6 +1,5 @@
 package com.prisma.api.mutations
 
-import com.prisma.IgnorePassive
 import com.prisma.api.ApiSpecBase
 import com.prisma.shared.models.Project
 import com.prisma.shared.schema_dsl.SchemaDsl
@@ -45,11 +44,7 @@
       """{"data":{"post":{"identifier":2,"related":[]}}}""")
   }
 
-<<<<<<< HEAD
-  "A One to One Self Relation" should "be accessible from both sides" taggedAs (IgnorePassive) in {
-=======
   "A One to One Self Relation" should "be accessible from only one side" in {
->>>>>>> fc45b20a
     val project: Project = SchemaDsl.fromString() { """type Post {
                                                       |  id: ID! @unique
                                                       |  identifier: Int @unique
