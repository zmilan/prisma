package com.prisma.api.import_export

import com.prisma.api.ApiBaseSpec
import com.prisma.api.connector.DataResolver
import com.prisma.api.import_export.ImportExport.MyJsonProtocol._
import com.prisma.api.import_export.ImportExport.{Cursor, ExportRequest, ResultFormat}
import com.prisma.shared.models.Project
import com.prisma.shared.schema_dsl.SchemaDsl
import com.prisma.utils.await.AwaitUtils
import org.scalatest.{FlatSpec, Matchers}
import play.api.libs.json._

class ListValueImportExportSpec extends FlatSpec with Matchers with ApiBaseSpec with AwaitUtils {

  val project: Project = SchemaDsl() { schema =>
    val enum = schema.enum("Enum", Vector("AB", "CD", "\uD83D\uDE0B", "\uD83D\uDCA9"))

    schema
      .model("Model0")
      .field("a", _.String)
      .field("stringList", _.String, isList = true)
      .field("intList", _.Int, isList = true)
      .field("floatList", _.Float, isList = true)
      .field("booleanList", _.Boolean, isList = true)

    schema
      .model("Model1")
      .field("a", _.String)
      .field("enumList", _.Enum, isList = true, enum = Some(enum))
      .field("datetimeList", _.DateTime, isList = true)
      .field("jsonList", _.Json, isList = true)
  }

  override protected def beforeAll(): Unit = {
    super.beforeAll()
    database.setup(project)
  }

  override def beforeEach(): Unit = {
<<<<<<< HEAD
    database.truncateProjectTables(project)
=======
    database.truncate(project.id)
>>>>>>> 13c752e1
  }
  val importer                   = new BulkImport(project)
  val exporter                   = new BulkExport(project)
  val dataResolver: DataResolver = this.dataResolver(project)

  "Importing ListValues for a wrong Id" should "fail" in {

    val nodes =
      """{ "valueType": "nodes", "values": [
        |{"_typeName": "Model0", "id": "0","a": "test1"}
        |]}""".stripMargin.parseJson

    importer.executeImport(nodes).await().toString should be("[]")

    val lists =
      """{"valueType": "lists", "values": [
        |{"_typeName": "Model0", "id": "3", "stringList": ["Just", "a" , "bunch", "of" ,"strings"]}
        |]}
        |""".stripMargin.parseJson

    importer.executeImport(lists).await().toString should include("Cannot add or update a child row: a foreign key constraint fails ")
  }

  "Exporting nodes" should "work (with filesize limit set to 1000 for test) and preserve the order of items" in {

    val nodes =
      """{ "valueType": "nodes", "values": [
        |{"_typeName": "Model0", "id": "0", "a": "test1"},
        |{"_typeName": "Model0", "id": "1", "a": "test4"},
        |{"_typeName": "Model1", "id": "2", "a": "test2"},
        |{"_typeName": "Model1", "id": "3", "a": "test2"}
        |]}""".stripMargin.parseJson

    importer.executeImport(nodes).await().toString should be("[]")

    val lists =
      """{"valueType": "lists", "values": [
        |{"_typeName": "Model0", "id": "0", "stringList": ["Just", "a" , "bunch", "of" ,"strings"]},
        |{"_typeName": "Model0", "id": "0", "intList": [100,101,102,103,104,105,106,107,108,109,110,111,112,113,114,115,116,117,118,119,120,121,122,123,124,125,126,127,128,129,130,131,132,133,134,135,136,137,138,139,140,141,142,143,144,145,146,147,148,149,150,151,152,153,154,155,156,157,158,159,160,161,162,163,164,165,166,167,168,169,170,171,172,173,174,175,176,177,178,179,180,181,182,183,184,185,186,187,188,189,190,191,192,193,194,195,196,197,198,199]},
        |{"_typeName": "Model0", "id": "1", "floatList": [1.423423, 3.1234324234, 4.23432424, 4.234234324234]},
        |{"_typeName": "Model0", "id": "1", "booleanList": [true, true, false, false, true, true]},
        |{"_typeName": "Model0", "id": "1", "booleanList": [false, false, false, false, false, false]},
        |{"_typeName": "Model0", "id": "0", "intList": [100,101,102,103,104,105,106,107,108,109,110,111,112,113,114,115,116,117,118,119,120,121,122,123,124,125,126,127,128,129,130,131,132,133,134,135,136,137,138,139,140,141,142,143,144,145,146,147,148,149,150,151,152,153,154,155,156,157,158,159,160,161,162,163,164,165,166,167,168,169,170,171,172,173,174,175,176,177,178,179,180,181,182,183,184,185,186,187,188,189,190,191,192,193,194,195,196,197,198,199]},
        |{"_typeName": "Model0", "id": "0", "stringList": ["Just", "a" , "bunch", "of" ,"strings"]},
        |{"_typeName": "Model0", "id": "1", "floatList": [1.423423, 3.1234324234, 4.23432424, 4.234234324234]},
        |{"_typeName": "Model0", "id": "1", "booleanList": [true, true, false, false, true, true]}
        |]}
        |""".stripMargin.parseJson

    importer.executeImport(lists).await().toString should be("[]")

    val cursor     = Cursor(0, 0)
    val request    = ExportRequest("lists", cursor)
    val firstChunk = exporter.executeExport(dataResolver, request).await().as[ResultFormat]

    JsArray(firstChunk.out.jsonElements).toString should be(
      "[" ++
        """{"_typeName":"Model0","id":"0","stringList":["Just","a","bunch","of","strings","Just","a","bunch","of","strings"]},""" ++
        """{"_typeName":"Model0","id":"0","intList":[100,101,102,103,104,105,106,107,108,109,110,111,112,113,114,115,116,117,118,119,120,121,122,123,124,125,126,127,128,129,130,131,132,133,134,135,136,137,138,139,140,141,142,143,144,145,146,147,148,149,150,151,152,153,154,155,156,157,158,159,160,161,162,163,164,165,166,167,168,169,170,171,172,173,174,175,176,177,178,179,180,181,182,183,184,185,186,187,188,189,190,191,192,193,194,195,196,197,198,199,100,101,102,103,104,105,106,107,108,109,110,111,112,113,114,115,116,117,118,119,120,121,122,123,124,125,126,127,128,129,130,131,132,133,134,135,136,137,138,139,140,141,142,143,144,145,146,147,148,149,150,151,152,153,154,155,156,157,158,159,160,161,162,163,164,165,166,167,168,169,170,171,172,173,174,175,176,177,178,179,180,181,182,183,184,185,186,187,188,189,190,191,192,193,194,195,196,197,198,199]}""" ++
        "]")
    firstChunk.cursor.table should be(2)
    firstChunk.cursor.row should be(0)

    val request2    = request.copy(cursor = firstChunk.cursor)
    val secondChunk = exporter.executeExport(dataResolver, request2).await().as[ResultFormat]

    JsArray(secondChunk.out.jsonElements).toString should be("[" ++
      """{"_typeName":"Model0","id":"1","floatList":[1.423423,3.1234324234,4.23432424,4.234234324234,1.423423,3.1234324234,4.23432424,4.234234324234]},""" ++
      """{"_typeName":"Model0","id":"1","booleanList":[true,true,false,false,true,true,false,false,false,false,false,false,true,true,false,false,true,true]}""" ++
      "]")

    secondChunk.cursor.table should be(-1)
    secondChunk.cursor.row should be(-1)
  }

  "Exporting nodes" should "work (with filesize limit set to 1000 for test) for datetime and enum too and preserve the order of items" in {

    val nodes =
      """{ "valueType": "nodes", "values": [
        |{"_typeName": "Model0", "id": "0", "a": "test1"},
        |{"_typeName": "Model0", "id": "1", "a": "test4"},
        |{"_typeName": "Model1", "id": "2", "a": "test2"},
        |{"_typeName": "Model1", "id": "3", "a": "test2"}
        |]}""".stripMargin.parseJson

    importer.executeImport(nodes).await().toString should be("[]")

    val lists =
      """{"valueType": "lists", "values": [
        |{"_typeName": "Model1", "id": "2", "enumList": ["AB", "CD", "\uD83D\uDE0B", "\uD83D\uDE0B", "😋"]},
        |{"_typeName": "Model1", "id": "2", "datetimeList": ["2017-12-05T12:34:23.000Z", "2018-12-05T12:34:23.000Z", "2018-01-04T17:36:41Z"]}
        |]}
        |""".stripMargin.parseJson

    importer.executeImport(lists).await().toString should be("[]")

    val cursor     = Cursor(0, 0)
    val request    = ExportRequest("lists", cursor)
    val firstChunk = exporter.executeExport(dataResolver, request).await().as[ResultFormat]

    JsArray(firstChunk.out.jsonElements).toString should be(
      "[" ++
        """{"_typeName":"Model1","id":"2","enumList":["AB","CD","😋","😋","😋"]},""" ++
        """{"_typeName":"Model1","id":"2","datetimeList":["2017-12-05T12:34:23.000Z","2018-12-05T12:34:23.000Z","2018-01-04T17:36:41.000Z"]}""" ++
        "]")
    firstChunk.cursor.table should be(-1)
    firstChunk.cursor.row should be(-1)
  }

  "Exporting nodes" should "work (with filesize limit set to 1000 for test) for json too and preserve the order of items" in {

    val nodes =
      """{ "valueType": "nodes", "values": [
        |{"_typeName": "Model0", "id": "0", "a": "test1"},
        |{"_typeName": "Model0", "id": "1", "a": "test4"},
        |{"_typeName": "Model1", "id": "2", "a": "test2"},
        |{"_typeName": "Model1", "id": "3", "a": "test2"}
        |]}""".stripMargin.parseJson

    importer.executeImport(nodes).await().toString should be("[]")

    val lists =
      """{"valueType": "lists", "values": [
        |{"_typeName": "Model1", "id": "2", "jsonList": [[{"_typeName": "STRING", "id": "STRING", "fieldName": "STRING" },{"_typeName": "STRING", "id": "STRING", "fieldName": "STRING" }]]}
        |]}
        |""".stripMargin.parseJson

    importer.executeImport(lists).await().toString should be("[]")

    val cursor       = Cursor(0, 0)
    val request      = ExportRequest("lists", cursor)
    val exportResult = exporter.executeExport(dataResolver, request).await()
    val firstChunk   = exportResult.as[ResultFormat]

    JsArray(firstChunk.out.jsonElements).toString should be(
      "[" ++
        """{"_typeName":"Model1","id":"2","jsonList":["[{\"_typeName\":\"STRING\",\"id\":\"STRING\",\"fieldName\":\"STRING\"},{\"_typeName\":\"STRING\",\"id\":\"STRING\",\"fieldName\":\"STRING\"}]"]}""" ++
        "]")
    firstChunk.cursor.table should be(-1)
    firstChunk.cursor.row should be(-1)
  }

}<|MERGE_RESOLUTION|>--- conflicted
+++ resolved
@@ -36,16 +36,10 @@
     database.setup(project)
   }
 
-  override def beforeEach(): Unit = {
-<<<<<<< HEAD
-    database.truncateProjectTables(project)
-=======
-    database.truncate(project.id)
->>>>>>> 13c752e1
-  }
-  val importer                   = new BulkImport(project)
-  val exporter                   = new BulkExport(project)
-  val dataResolver: DataResolver = this.dataResolver(project)
+  override def beforeEach(): Unit = database.truncateProjectTables(project)
+  val importer                    = new BulkImport(project)
+  val exporter                    = new BulkExport(project)
+  val dataResolver: DataResolver  = this.dataResolver(project)
 
   "Importing ListValues for a wrong Id" should "fail" in {
 
