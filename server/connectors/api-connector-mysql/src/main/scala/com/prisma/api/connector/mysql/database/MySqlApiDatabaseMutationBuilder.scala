package com.prisma.api.connector.mysql.database

import java.sql.{PreparedStatement, Statement}
import java.util.Date
import com.prisma.api.connector._
import com.prisma.api.connector.mysql.database.JdbcExtensions._
import com.prisma.api.connector.mysql.database.MySqlSlickExtensions._
import com.prisma.api.schema.UserFacingError
import com.prisma.gc_values._
import com.prisma.shared.models._
import cool.graph.cuid.Cuid
import org.joda.time.{DateTime, DateTimeZone}
import slick.dbio.{DBIOAction, Effect, NoStream}
import slick.jdbc.MySQLProfile.api._
import slick.jdbc.SQLActionBuilder
import slick.sql.{SqlAction, SqlStreamingAction}

object MySqlApiDatabaseMutationBuilder {
  // region CREATE

  def createDataItem(projectId: String, path: Path, args: PrismaArgs) = {

    SimpleDBIO[Unit] { x =>
      val columns      = path.lastModel.scalarNonListFields.map(_.name)
      val escapedKeys  = columns.map(column => s"`$column`").mkString(",")
      val placeHolders = columns.map(_ => "?").mkString(",")

      val query                         = s"INSERT INTO `$projectId`.`${path.lastModel.name}` ($escapedKeys) VALUES ($placeHolders)"
      val itemInsert: PreparedStatement = x.connection.prepareStatement(query)

      columns.zipWithIndex.foreach {
        case (column, index) =>
          args.raw.asRoot.map.get(column) match {
            case Some(NullGCValue) if column == "createdAt" || column == "updatedAt" => itemInsert.setTimestamp(index + 1, currentTimeStampUTC)
            case Some(gCValue)                                                       => itemInsert.setGcValue(index + 1, gCValue)
            case None if column == "createdAt" || column == "updatedAt"              => itemInsert.setTimestamp(index + 1, currentTimeStampUTC)
            case None                                                                => itemInsert.setNull(index + 1, java.sql.Types.NULL)
          }
      }
      itemInsert.execute()
    }
  }

  def createRelayRow(projectId: String, path: Path): SqlStreamingAction[Vector[Int], Int, Effect]#ResultAction[Int, NoStream, Effect] = {
    val where = path.lastCreateWhere_!
    (sql"INSERT INTO `#$projectId`.`_RelayId` (`id`, `stableModelIdentifier`) VALUES (${where.fieldValue}, ${where.model.stableIdentifier})").asUpdate
  }

  def createRelationRowByPath(projectId: String, path: Path): SqlAction[Int, NoStream, Effect] = {
    val childWhere = path.lastEdge_! match {
      case _: ModelEdge   => sys.error("Needs to be a node edge.")
      case edge: NodeEdge => edge.childWhere
    }
    val relationId = Cuid.createCuid()
    (sql"insert into `#$projectId`.`#${path.lastRelation_!.relationTableName}` (`id`, `#${path.parentSideOfLastEdge}`, `#${path.childSideOfLastEdge}`)" ++
      sql"Select '#$relationId'," ++ pathQueryForLastChild(projectId, path.removeLastEdge) ++ sql"," ++
      sql"`id` FROM `#$projectId`.`#${childWhere.model.name}` where `#${childWhere.field.name}` = ${childWhere.fieldValue}" ++
      sql"on duplicate key update `#$projectId`.`#${path.lastRelation_!.relationTableName}`.id = `#$projectId`.`#${path.lastRelation_!.relationTableName}`.id").asUpdate
  }

  //endregion

  //region UPDATE

  def updateDataItems(projectId: String, model: Model, args: PrismaArgs, whereFilter: Option[Filter]) = {
    val updateValues = combineByComma(args.raw.asRoot.map.map { case (k, v) => escapeKey(k) ++ sql" = $v" })

    if (updateValues.isDefined) {
      (sql"UPDATE `#${projectId}`.`#${model.name}`" ++ sql"SET " ++ addUpdatedDateTime(model, updateValues) ++ whereFilterAppendix(projectId,
                                                                                                                                   model.name,
                                                                                                                                   whereFilter)).asUpdate
    } else {
      DBIOAction.successful(())
    }
  }

  def updateDataItemByPath(projectId: String, path: Path, updateArgs: PrismaArgs) = {
    val updateValues = combineByComma(updateArgs.raw.asRoot.map.map { case (k, v) => escapeKey(k) ++ sql" = $v" })
    def fromEdge(edge: Edge) = edge match {
      case edge: NodeEdge => sql" `#${path.childSideOfLastEdge}`" ++ idFromWhereEquals(projectId, edge.childWhere) ++ sql" AND "
      case _: ModelEdge   => sql""
    }

    val baseQuery = sql"UPDATE `#${projectId}`.`#${path.lastModel.name}` SET " ++ addUpdatedDateTime(path.lastModel, updateValues) ++ sql"WHERE `id` ="

    if (updateArgs.raw.asRoot.map.isEmpty) {
      DBIOAction.successful(())
    } else {
      val query = path.lastEdge match {
        case Some(edge) =>
          baseQuery ++ sql"(SELECT `#${path.childSideOfLastEdge}` " ++
            sql"FROM `#${projectId}`.`#${path.lastRelation_!.relationTableName}`" ++
            sql"WHERE" ++ fromEdge(edge) ++ sql"`#${path.parentSideOfLastEdge}` = " ++ pathQueryForLastParent(projectId, path) ++ sql")"
        case None => baseQuery ++ idFromWhere(projectId, path.root)
      }
      query.asUpdate
    }
  }

  //endregion

  private def addUpdatedDateTime(model: Model, updateValues: Option[SQLActionBuilder]): Option[SQLActionBuilder] = {
    model.updatedAtField match {
      case Some(updatedAtField) =>
        val today              = new Date()
        val exactlyNow         = new DateTime(today).withZone(DateTimeZone.UTC)
        val currentDateGCValue = DateTimeGCValue(exactlyNow)
<<<<<<< HEAD
        val updatedAt          = sql""""#${updatedAtField.dbName}" = $currentDateGCValue """
        combineByComma(updateValues ++ List(updatedAt))
=======
        val updatedAt          = sql"""`#${updatedAtField.dbName}` = $currentDateGCValue """
        combineByComma(updateValues ++ List(updatedAt))

>>>>>>> 6bc691dc
      case None =>
        updateValues
    }
  }

  //region UPSERT

  def upsert(projectId: String,
             createPath: Path,
             updatePath: Path,
             createArgs: PrismaArgs,
             updateArgs: PrismaArgs,
             create: DBIOAction[Any, NoStream, Effect],
             update: DBIOAction[Any, NoStream, Effect],
             createNested: Vector[DBIOAction[Any, NoStream, Effect.All]],
             updateNested: Vector[DBIOAction[Any, NoStream, Effect.All]]) = {

    val query = sql"select exists ( SELECT `id` FROM `#$projectId`.`#${updatePath.lastModel.name}` WHERE `id` = " ++ pathQueryForLastChild(projectId,
                                                                                                                                           updatePath) ++ sql")"
    val condition = query.as[Boolean]
    // insert creates item first, then the list values
    val allCreateActions = Vector(createDataItem(projectId, createPath, createArgs), createRelayRow(projectId, createPath), create) ++ createNested
    val qCreate          = DBIOAction.seq(allCreateActions: _*)
    // update first sets the lists, then updates the item
    val allUpdateActions = update +: updateNested :+ updateDataItemByPath(projectId, updatePath, updateArgs)
    val qUpdate          = DBIOAction.seq(allUpdateActions: _*)

    ifThenElse(condition, qUpdate, qCreate)
  }

  def upsertIfInRelationWith(project: Project,
                             createPath: Path,
                             updatePath: Path,
                             createArgs: PrismaArgs,
                             updateArgs: PrismaArgs,
                             scalarListCreate: DBIOAction[Any, NoStream, Effect],
                             scalarListUpdate: DBIOAction[Any, NoStream, Effect],
                             createCheck: DBIOAction[Any, NoStream, Effect],
                             createNested: Vector[DBIOAction[Any, NoStream, Effect.All]],
                             updateNested: Vector[DBIOAction[Any, NoStream, Effect.All]]) = {

    def existsNodeIsInRelationshipWith = {
      def nodeSelector(last: Edge) = last match {
        case edge: NodeEdge => sql" `id`" ++ idFromWhereEquals(project.id, edge.childWhere) ++ sql" AND "
        case _: ModelEdge   => sql""
      }

      sql"""select EXISTS (
            select `id`from `#${project.id}`.`#${updatePath.lastModel.name}`
            where""" ++ nodeSelector(updatePath.lastEdge_!) ++
        sql""" `id` IN""" ++ MySqlApiDatabaseMutationBuilder.pathQueryThatUsesWholePath(project.id, updatePath) ++ sql")"
    }

    val condition        = existsNodeIsInRelationshipWith.as[Boolean]
    val allCreateActions = Vector(createDataItem(project.id, createPath, createArgs), createRelayRow(project.id, createPath), createCheck, scalarListCreate) ++ createNested
    val qCreate          = DBIOAction.seq(allCreateActions: _*)
    //update updates list values first and then the item
    val allUpdateActions = scalarListUpdate +: updateNested :+ updateDataItemByPath(project.id, updatePath, updateArgs)
    val qUpdate          = DBIOAction.seq(allUpdateActions: _*)

    ifThenElseNestedUpsert(condition, qUpdate, qCreate)
  }

  //endregion

  //region DELETE

  def deleteDataItems(project: Project, model: Model, whereFilter: Option[Filter]) = {
    (sql"DELETE FROM `#${project.id}`.`#${model.name}`" ++ whereFilterAppendix(project.id, model.name, whereFilter)).asUpdate
  }

  def deleteRelayIds(project: Project, model: Model, whereFilter: Option[Filter]) = {
    (sql"DELETE FROM `#${project.id}`.`_RelayId`" ++
      (sql"WHERE `id` IN (" ++
        sql"SELECT `id`" ++
        sql"FROM `#${project.id}`.`#${model.name}`" ++ whereFilterAppendix(project.id, model.name, whereFilter) ++ sql")")).asUpdate
  }

  def deleteDataItem(projectId: String, path: Path) =
    (sql"DELETE FROM `#$projectId`.`#${path.lastModel.name}` WHERE `id` = " ++ pathQueryForLastChild(projectId, path)).asUpdate

  def deleteRelayRow(projectId: String, path: Path) =
    (sql"DELETE FROM `#$projectId`.`_RelayId` WHERE `id` =" ++ pathQueryForLastChild(projectId, path)).asUpdate

  def deleteRelationRowByParent(projectId: String, path: Path) = {
    (sql"DELETE FROM `#$projectId`.`#${path.lastRelation_!.relationTableName}` WHERE `#${path.parentSideOfLastEdge}` = " ++ pathQueryForLastParent(
      projectId,
      path)).asUpdate
  }

  def deleteRelationRowByChildWithWhere(projectId: String, path: Path) = {
    val where = path.lastEdge_! match {
      case _: ModelEdge   => sys.error("Should be a node Edge")
      case edge: NodeEdge => edge.childWhere

    }
    (sql"DELETE FROM `#$projectId`.`#${path.lastRelation_!.relationTableName}` WHERE `#${path.childSideOfLastEdge}`" ++ idFromWhereEquals(projectId, where)).asUpdate
  }

  def deleteRelationRowByParentAndChild(projectId: String, path: Path) = {
    (sql"DELETE FROM `#$projectId`.`#${path.lastRelation_!.relationTableName}` " ++
      sql"WHERE `#${path.childSideOfLastEdge}` = " ++ pathQueryForLastChild(projectId, path) ++
      sql" AND `#${path.parentSideOfLastEdge}` = " ++ pathQueryForLastParent(projectId, path)).asUpdate
  }

  def cascadingDeleteChildActions(projectId: String, path: Path) = {
    val deleteRelayIds = (sql"DELETE FROM `#$projectId`.`_RelayId` WHERE `id` IN (" ++ pathQueryForLastChild(projectId, path) ++ sql")").asUpdate
    val deleteDataItems =
      (sql"DELETE FROM `#$projectId`.`#${path.lastModel.name}` WHERE `id` IN (" ++ pathQueryForLastChild(projectId, path) ++ sql")").asUpdate
    DBIO.seq(deleteRelayIds, deleteDataItems)
  }

  //endregion

  //region SCALAR LISTS
  def getDbActionForScalarLists(project: Project, path: Path, args: Vector[(String, ListGCValue)]) = {
    if (args.isEmpty) {
      DBIOAction.successful(())
    } else {
      val actions = args.map {
        case (fieldName, listGCValue) =>
          listGCValue.isEmpty match {
            case true  => setScalarListToEmpty(project.id, path, fieldName)
            case false => setScalarList(project.id, path, fieldName, listGCValue)
          }
      }
      DBIOAction.seq(actions: _*)
    }
  }

  def setScalarList(projectId: String, path: Path, fieldName: String, listGCValue: ListGCValue) = {
    val escapedValueTuples = for {
      (value, position) <- listGCValue.values.zip((1 to listGCValue.size).map(_ * 1000))
    } yield {
      sql"(@nodeId, $position, $value)"
    }

    DBIO.seq(
      (sql"set @nodeId := " ++ pathQueryForLastChild(projectId, path)).asUpdate,
      sqlu"""delete from `#$projectId`.`#${path.lastModel.name}_#${fieldName}` where nodeId = @nodeId""",
      (sql"insert into `#$projectId`.`#${path.lastModel.name}_#${fieldName}` (`nodeId`, `position`, `value`) values " concat combineByComma(escapedValueTuples)).asUpdate
    )
  }

  def setScalarListToEmpty(projectId: String, path: Path, fieldName: String) = {
    (sql"DELETE FROM `#$projectId`.`#${path.lastModel.name}_#${fieldName}` WHERE `nodeId` = " ++ pathQueryForLastChild(projectId, path)).asUpdate
  }

  def setManyScalarLists(projectId: String, model: Model, listFieldMap: Vector[(String, ListGCValue)], whereFilter: Option[Filter]) = {
    import scala.concurrent.ExecutionContext.Implicits.global

    val idQuery: SqlStreamingAction[Vector[String], String, Effect] =
      (sql"SELECT `id` FROM `#${projectId}`.`#${model.name}`" ++ whereFilterAppendix(projectId, model.name, whereFilter)).as[String]

    def listInsert(ids: Vector[String]) = {
      if (ids.isEmpty) {
        DBIOAction.successful(())
      } else {

        SimpleDBIO[Unit] { x =>
          def valueTuplesForListField(listGCValue: ListGCValue) =
            for {
              nodeId                   <- ids
              (escapedValue, position) <- listGCValue.values.zip((1 to listGCValue.size).map(_ * 1000))
            } yield {
              (nodeId, position, escapedValue)
            }

          val combinedNodeIdsString = ids.map(id => s"'$id'") mkString ("(", ",", ")")

          listFieldMap.foreach {
            case (fieldName, listGCValue) =>
              val wipe                             = s"DELETE  FROM `$projectId`.`${model.name}_$fieldName` WHERE `nodeId` IN $combinedNodeIdsString"
              val wipeOldValues: PreparedStatement = x.connection.prepareStatement(wipe)
              wipeOldValues.executeUpdate()

              val insert                             = s"INSERT INTO `$projectId`.`${model.name}_$fieldName` (`nodeId`, `position`, `value`) VALUES (?,?,?)"
              val insertNewValues: PreparedStatement = x.connection.prepareStatement(insert)
              val newValueTuples                     = valueTuplesForListField(listGCValue)
              newValueTuples.foreach { tuple =>
                insertNewValues.setString(1, tuple._1)
                insertNewValues.setInt(2, tuple._2)
                insertNewValues.setGcValue(3, tuple._3)
                insertNewValues.addBatch()
              }
              insertNewValues.executeBatch()
          }
        }
      }
    }

    for {
      nodeIds <- idQuery
      action  <- listInsert(nodeIds)
    } yield action
  }

  //endregion

  //region RESET DATA
  def disableForeignKeyConstraintChecks               = sqlu"SET FOREIGN_KEY_CHECKS=0"
  def resetData(projectId: String, tableName: String) = sqlu"TRUNCATE TABLE `#$projectId`.`#$tableName`"
  def enableForeignKeyConstraintChecks                = sqlu"SET FOREIGN_KEY_CHECKS=1"

  //endregion

  // region HELPERS

  def idFromWhere(projectId: String, where: NodeSelector): SQLActionBuilder = (where.isId, where.fieldValue) match {
    case (true, NullGCValue)  => sys.error("id should not be NULL")
    case (true, idValue)      => sql"$idValue"
    case (false, NullGCValue) => sql"(SELECT `id` FROM (SELECT * FROM `#$projectId`.`#${where.model.name}`) IDFROMWHERE WHERE `#${where.field.name}` is NULL)"
    case (false, value)       => sql"(SELECT `id` FROM (SELECT * FROM `#$projectId`.`#${where.model.name}`) IDFROMWHERE WHERE `#${where.field.name}` = $value)"
  }

  def idFromWhereEquals(projectId: String, where: NodeSelector): SQLActionBuilder = sql" = " ++ idFromWhere(projectId, where)

  def idFromWherePath(projectId: String, where: NodeSelector): SQLActionBuilder = {
    sql"(SELECT `id` FROM (SELECT  * From `#$projectId`.`#${where.model.name}`) IDFROMWHEREPATH WHERE `#${where.field.name}` = ${where.fieldValue})"
  }

  //we could probably save even more joins if we start the paths always at the last node edge

  def pathQueryForLastParent(projectId: String, path: Path): SQLActionBuilder = pathQueryForLastChild(projectId, path.removeLastEdge)

  def pathQueryForLastChild(projectId: String, path: Path): SQLActionBuilder = {
    path.edges match {
      case Nil                                => idFromWhere(projectId, path.root)
      case x if x.last.isInstanceOf[NodeEdge] => idFromWhere(projectId, x.last.asInstanceOf[NodeEdge].childWhere)
      case _                                  => pathQueryThatUsesWholePath(projectId, path)
    }
  }

  object ::> { def unapply[A](l: List[A]) = Some((l.init, l.last)) }

  def pathQueryThatUsesWholePath(projectId: String, path: Path): SQLActionBuilder = {
    path.edges match {
      case Nil =>
        idFromWherePath(projectId, path.root)

      case _ ::> last =>
        val childWhere = last match {
          case edge: NodeEdge => sql" `#${edge.childRelationSide}`" ++ idFromWhereEquals(projectId, edge.childWhere) ++ sql" AND "
          case _: ModelEdge   => sql""
        }

        sql"(SELECT `#${last.childRelationSide}`" ++
          sql" FROM (SELECT * FROM `#$projectId`.`#${last.relation.relationTableName}`) PATHQUERY" ++
          sql" WHERE " ++ childWhere ++ sql"`#${last.parentRelationSide}` IN (" ++ pathQueryForLastParent(projectId, path) ++ sql"))"
    }
  }

  def whereFailureTrigger(project: Project, where: NodeSelector) = {
    val table = where.model.name
    val query = sql"(SELECT `id` FROM `#${project.id}`.`#${where.model.name}` WHEREFAILURETRIGGER WHERE `#${where.field.name}` = ${where.fieldValue})"

    triggerFailureWhenNotExists(project, query, table)
  }

  def connectionFailureTrigger(project: Project, path: Path) = {
    val table = path.lastRelation.get.relationTableName

    val lastChildWhere = path.lastEdge_! match {
      case edge: NodeEdge => sql" `#${path.childSideOfLastEdge}`" ++ idFromWhereEquals(project.id, edge.childWhere) ++ sql" AND "
      case _: ModelEdge   => sql""
    }

    val query =
      sql"SELECT `id` FROM `#${project.id}`.`#$table` CONNECTIONFAILURETRIGGERPATH" ++
        sql"WHERE" ++ lastChildWhere ++ sql"`#${path.parentSideOfLastEdge}` = " ++ pathQueryForLastParent(project.id, path)

    triggerFailureWhenNotExists(project, query, table)
  }

  def oldParentFailureTriggerForRequiredRelations(project: Project, relation: Relation, where: NodeSelector, childSide: RelationSide.Value) = {
    val table = relation.relationTableName
    val query = sql"SELECT `id` FROM `#${project.id}`.`#$table` OLDPARENTFAILURETRIGGER WHERE `#$childSide` " ++ idFromWhereEquals(project.id, where)

    triggerFailureWhenExists(project, query, table)
  }

  def oldParentFailureTrigger(project: Project, path: Path) = {
    val table = path.lastRelation_!.relationTableName
    val query = sql"SELECT `id` FROM `#${project.id}`.`#$table` OLDPARENTPATHFAILURETRIGGER WHERE `#${path.childSideOfLastEdge}` IN (" ++ pathQueryForLastChild(
      project.id,
      path) ++ sql")"
    triggerFailureWhenExists(project, query, table)
  }

  def oldParentFailureTriggerByField(project: Project, path: Path, field: RelationField) = {
    val table = field.relation.relationTableName
    val query = sql"SELECT `id` FROM `#${project.id}`.`#$table` OLDPARENTPATHFAILURETRIGGERBYFIELD WHERE `#${field.oppositeRelationSide}` IN (" ++ pathQueryForLastChild(
      project.id,
      path) ++ sql")"
    triggerFailureWhenExists(project, query, table)
  }

  def oldParentFailureTriggerByFieldAndFilter(project: Project, model: Model, whereFilter: Option[Filter], field: RelationField) = {
    val table = field.relation.relationTableName

    val query = sql"SELECT `id` FROM `#${project.id}`.`#$table` OLDPARENTPATHFAILURETRIGGERBYFIELDANDFILTER" ++
      sql"WHERE `#${field.oppositeRelationSide}` IN (SELECT `id` FROM `#${project.id}`.`#${model.name}` " ++
      whereFilterAppendix(project.id, model.name, whereFilter) ++ sql")"
    triggerFailureWhenExists(project, query, table)
  }

  def oldChildFailureTrigger(project: Project, path: Path) = {
    val table = path.lastRelation_!.relationTableName
    val query = sql"SELECT `id` FROM `#${project.id}`.`#$table` OLDCHILDPATHFAILURETRIGGER WHERE `#${path.parentSideOfLastEdge}` IN (" ++ pathQueryForLastParent(
      project.id,
      path) ++ sql")"
    triggerFailureWhenExists(project, query, table)
  }

  def ifThenElse(condition: SqlStreamingAction[Vector[Boolean], Boolean, Effect],
                 thenMutactions: DBIOAction[Unit, NoStream, Effect.All],
                 elseMutactions: DBIOAction[Unit, NoStream, Effect.All]) = {
    import scala.concurrent.ExecutionContext.Implicits.global
    for {
      exists <- condition
      action <- if (exists.head) thenMutactions else elseMutactions
    } yield action
  }

  def ifThenElseNestedUpsert(condition: SqlStreamingAction[Vector[Boolean], Boolean, Effect],
                             thenMutactions: DBIOAction[Unit, NoStream, Effect.All],
                             elseMutactions: DBIOAction[Unit, NoStream, Effect.All]) = {
    import scala.concurrent.ExecutionContext.Implicits.global
    for {
      exists <- condition
      action <- if (exists.head) thenMutactions else elseMutactions
    } yield action
  }

  def ifThenElseError(condition: SqlStreamingAction[Vector[Boolean], Boolean, Effect],
                      thenMutactions: DBIOAction[Unit, NoStream, Effect],
                      elseError: UserFacingError) = {
    import scala.concurrent.ExecutionContext.Implicits.global
    for {
      exists <- condition
      action <- if (exists.head) thenMutactions else throw elseError
    } yield action
  }
  def triggerFailureWhenExists(project: Project, query: SQLActionBuilder, table: String)    = triggerFailureInternal(project, query, table, notExists = false)
  def triggerFailureWhenNotExists(project: Project, query: SQLActionBuilder, table: String) = triggerFailureInternal(project, query, table, notExists = true)

  private def triggerFailureInternal(project: Project, query: SQLActionBuilder, table: String, notExists: Boolean) = {
    val notValue = if (notExists) sql"" else sql"not"

    (sql"select case" ++
      sql"when" ++ notValue ++ sql"exists( " ++ query ++ sql" )" ++
      sql"then 1" ++
      sql"else (select COLUMN_NAME" ++
      sql"from information_schema.columns" ++
      sql"where table_schema = ${project.id} AND TABLE_NAME = $table)end;").as[Int]
  }

  //endregion

  def createDataItemsImport(mutaction: CreateDataItemsImport): SimpleDBIO[Vector[String]] = {

    SimpleDBIO[Vector[String]] { x =>
      val model         = mutaction.model
      val argsWithIndex = mutaction.args.zipWithIndex

      val nodeResult: Vector[String] = try {
        val columns      = model.scalarNonListFields.map(_.name)
        val escapedKeys  = columns.map(column => s"`$column`").mkString(",")
        val placeHolders = columns.map(_ => "?").mkString(",")

        val query                         = s"INSERT INTO `${mutaction.project.id}`.`${model.name}` ($escapedKeys) VALUES ($placeHolders)"
        val itemInsert: PreparedStatement = x.connection.prepareStatement(query)
        val currentTimeStamp              = currentTimeStampUTC

        mutaction.args.foreach { arg =>
          columns.zipWithIndex.foreach { columnAndIndex =>
            val index  = columnAndIndex._2 + 1
            val column = columnAndIndex._1

            arg.raw.asRoot.map.get(column) match {
              case Some(x)                                                => itemInsert.setGcValue(index, x)
              case None if column == "createdAt" || column == "updatedAt" => itemInsert.setTimestamp(index, currentTimeStamp)
              case None                                                   => itemInsert.setNull(index, java.sql.Types.NULL)
            }
          }
          itemInsert.addBatch()
        }

        itemInsert.executeBatch()

        Vector.empty
      } catch {
        case e: java.sql.BatchUpdateException =>
          e.getUpdateCounts.zipWithIndex
            .filter(element => element._1 == Statement.EXECUTE_FAILED)
            .map { failed =>
              val failedId = argsWithIndex.find(_._2 == failed._2).get._1.raw.asRoot.idField.value
              s"Failure inserting ${model.name} with Id: $failedId. Cause: ${removeConnectionInfoFromCause(e.getCause.toString)}"
            }
            .toVector
        case e: Exception => Vector(e.getCause.toString)
      }

      val relayResult: Vector[String] = try {
        val relayQuery                     = s"INSERT INTO `${mutaction.project.id}`.`_RelayId` (`id`, `stableModelIdentifier`) VALUES (?,?)"
        val relayInsert: PreparedStatement = x.connection.prepareStatement(relayQuery)

        mutaction.args.foreach { arg =>
          relayInsert.setString(1, arg.raw.asRoot.idField.value)
          relayInsert.setString(2, model.stableIdentifier)
          relayInsert.addBatch()
        }
        relayInsert.executeBatch()

        Vector.empty
      } catch {
        case e: java.sql.BatchUpdateException =>
          e.getUpdateCounts.zipWithIndex
            .filter(element => element._1 == Statement.EXECUTE_FAILED)
            .map { failed =>
              val failedId = argsWithIndex.find(_._2 == failed._2).get._1.raw.asRoot.idField.value
              s"Failure inserting RelayRow with Id: $failedId. Cause: ${removeConnectionInfoFromCause(e.getCause.toString)}"
            }
            .toVector
        case e: Exception => Vector(e.getCause.toString)
      }

      val res = nodeResult ++ relayResult
      if (res.nonEmpty) throw new Exception(res.mkString("-@-"))
      res
    }
  }

  def removeConnectionInfoFromCause(cause: String): String = {
    val connectionSubStringStart = cause.indexOf("(conn=")
    val firstPart                = cause.substring(0, connectionSubStringStart)
    val temp                     = cause.substring(connectionSubStringStart + 6)
    val endOfConnectionSubstring = temp.indexOf(")") + 2
    val secondPart               = temp.substring(endOfConnectionSubstring)

    firstPart + secondPart
  }

  def createRelationRowsImport(mutaction: CreateRelationRowsImport): SimpleDBIO[Vector[String]] = {
    val argsWithIndex: Seq[((String, String), Int)] = mutaction.args.zipWithIndex

    SimpleDBIO[Vector[String]] { x =>
      val res = try {
        val query                             = s"INSERT INTO `${mutaction.project.id}`.`${mutaction.relation.relationTableName}` (`id`, `a`, `b`) VALUES (?,?,?)"
        val relationInsert: PreparedStatement = x.connection.prepareStatement(query)
        mutaction.args.foreach { arg =>
          relationInsert.setString(1, Cuid.createCuid())
          relationInsert.setString(2, arg._1)
          relationInsert.setString(3, arg._2)
          relationInsert.addBatch()
        }
        relationInsert.executeBatch()
        Vector.empty
      } catch {
        case e: java.sql.BatchUpdateException =>
          e.getUpdateCounts.zipWithIndex
            .filter(element => element._1 == Statement.EXECUTE_FAILED)
            .map { failed =>
              val failedA = argsWithIndex.find(_._2 == failed._2).get._1._1
              val failedB = argsWithIndex.find(_._2 == failed._2).get._1._2
              s"Failure inserting into relationtable ${mutaction.relation.relationTableName} with ids $failedA and $failedB. Cause: ${removeConnectionInfoFromCause(
                e.getCause.toString)}"
            }
            .toVector
        case e: Exception => Vector(e.getCause.toString)
      }

      if (res.nonEmpty) throw new Exception(res.mkString("-@-"))
      res
    }
  }

  def pushScalarListsImport(mutaction: PushScalarListsImport): SimpleDBIO[Vector[String]] = {
    val projectId = mutaction.project.id
    val tableName = mutaction.tableName
    val nodeId    = mutaction.id

    SimpleDBIO[Vector[String]] { x =>
      val setBaseline: Vector[String] = try {
        val query                       = s"set @baseline := ifnull((select max(position) from `$projectId`.`$tableName` where nodeId = ?), 0) + 1000"
        val baseLine: PreparedStatement = x.connection.prepareStatement(query)

        baseLine.setString(1, nodeId)

        baseLine.execute()

        Vector.empty
      } catch {
        case e: Exception => Vector(e.getCause.toString)
      }

      val argsWithIndex = mutaction.args.values.zipWithIndex
      val rowResult: Vector[String] = try {
        val query                         = s"insert into `$projectId`.`$tableName` (`nodeId`, `position`, `value`) values (?, @baseline + ? , ?)"
        val insertRows: PreparedStatement = x.connection.prepareStatement(query)

        argsWithIndex.foreach { argWithIndex =>
          insertRows.setString(1, nodeId)
          insertRows.setInt(2, argWithIndex._2 * 1000)
          insertRows.setGcValue(3, argWithIndex._1)
          insertRows.addBatch()
        }
        insertRows.executeBatch()

        Vector.empty
      } catch {
        case e: java.sql.BatchUpdateException =>
          e.getUpdateCounts.zipWithIndex
            .filter(element => element._1 == Statement.EXECUTE_FAILED)
            .map { failed =>
              val failedValue: GCValue = argsWithIndex.find(_._2 == failed._2).get._1
              s"Failure inserting into listTable $tableName for the id $nodeId for value ${GCValueExtractor.fromGCValue(failedValue)}. Cause: ${removeConnectionInfoFromCause(
                e.getCause.toString)}"
            }
            .toVector

        case e: Exception => Vector(e.getCause.toString)
      }

      val res = setBaseline ++ rowResult
      if (res.nonEmpty) throw new Exception(res.mkString("-@-"))
      res
    }
  }
}<|MERGE_RESOLUTION|>--- conflicted
+++ resolved
@@ -105,14 +105,9 @@
         val today              = new Date()
         val exactlyNow         = new DateTime(today).withZone(DateTimeZone.UTC)
         val currentDateGCValue = DateTimeGCValue(exactlyNow)
-<<<<<<< HEAD
-        val updatedAt          = sql""""#${updatedAtField.dbName}" = $currentDateGCValue """
-        combineByComma(updateValues ++ List(updatedAt))
-=======
         val updatedAt          = sql"""`#${updatedAtField.dbName}` = $currentDateGCValue """
         combineByComma(updateValues ++ List(updatedAt))
 
->>>>>>> 6bc691dc
       case None =>
         updateValues
     }
