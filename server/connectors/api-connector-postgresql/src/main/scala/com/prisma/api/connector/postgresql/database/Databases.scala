--- conflicted
+++ resolved
@@ -11,10 +11,7 @@
   private lazy val dbDriver = new org.postgresql.Driver
 
   // PostgreSQL db used for all Prisma schemas (must be in sync with the deploy connector)
-  val database = "prisma"
-
-  // Schema to use in the database
-  val schema = "public" // default
+  val defaultDatabase = "prisma"
 
   def initialize(dbConfig: DatabaseConfig): Databases = {
     val config   = typeSafeConfigFromDatabaseConfig(dbConfig)
@@ -30,20 +27,16 @@
   def typeSafeConfigFromDatabaseConfig(dbConfig: DatabaseConfig): Config = {
     val pooled = if (dbConfig.pooled) "" else "connectionPool = disabled"
 
+    val database = dbConfig.database.getOrElse(defaultDatabase)
+
     ConfigFactory
       .parseString(s"""
         |database {
         |  dataSourceClass = "slick.jdbc.DriverDataSource"
         |  properties {
-<<<<<<< HEAD
-        |    url = "jdbc:postgresql://${dbConfig.host}:${dbConfig.port}/${dbConfig.database.getOrElse("")}"
+        |    url = "jdbc:postgresql://${dbConfig.host}:${dbConfig.port}/$database"
         |    user = ${dbConfig.user}
         |    password = ${dbConfig.password.getOrElse("")}
-=======
-        |    url = "jdbc:postgresql://${dbConfig.host}:${dbConfig.port}/$database?currentSchema=$schema"
-        |    user = "${dbConfig.user}"
-        |    password = "${dbConfig.password.getOrElse("")}"
->>>>>>> 0b800edf
         |  }
         |  numThreads = ${dbConfig.connectionLimit.getOrElse(10)}
         |  connectionTimeout = 5000
