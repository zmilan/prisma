package com.prisma.api.connector.postgresql.database
import com.prisma.api.connector._
import com.prisma.api.connector.postgresql.database.SlickExtensions._
import com.prisma.api.schema.APIErrors
import com.prisma.api.schema.APIErrors.{InvalidFirstArgument, InvalidLastArgument, InvalidSkipArgument}
import slick.jdbc.PostgresProfile.api._
import slick.jdbc.SQLActionBuilder

object QueryArgumentsExtensions {
  val MAX_NODE_COUNT = 1000

  def extractQueryArgs(
      projectId: String,
      tableName: String,
      idFieldName: String,
      args: Option[QueryArguments],
      defaultOrderShortcut: Option[String],
      overrideMaxNodeCount: Option[Int],
      forList: Boolean = false,
      quoteTableName: Boolean = true,
  ): (Option[SQLActionBuilder], Option[SQLActionBuilder], Option[SQLActionBuilder]) = {
    args match {
      case None => (None, None, None)
      case Some(givenArgs: QueryArguments) =>
        val orderByCommand =
          if (forList) givenArgs.extractOrderByCommandForLists(projectId, tableName, defaultOrderShortcut)
          else givenArgs.extractOrderByCommand(projectId, tableName, idFieldName, defaultOrderShortcut)

        (
          givenArgs.extractWhereConditionCommand(projectId, tableName, quoteTableName),
          orderByCommand,
          overrideMaxNodeCount match {
            case None                => givenArgs.extractLimitCommand(projectId, tableName)
            case Some(maxCount: Int) => givenArgs.extractLimitCommand(projectId, tableName, maxCount)
          }
        )
    }
  }

  implicit class QueryArgumentsExtensions(val queryArguments: QueryArguments) extends AnyVal {
    def skip    = queryArguments.skip
    def after   = queryArguments.after
    def first   = queryArguments.first
    def before  = queryArguments.before
    def last    = queryArguments.last
    def filter  = queryArguments.filter
    def orderBy = queryArguments.orderBy

    def isReverseOrder = last.isDefined

    // The job of these methods is to return dynamically generated conditions or commands, but without the corresponding
    // keyword. For example "extractWhereConditionCommand" should return something line "q = 3 and z = '7'", without the
    // "where" keyword. This is because we might need to combine these commands with other commands. If nothing is to be
    // returned, DO NOT return an empty string, but None instead.

    def extractOrderByCommandForLists(projectId: String, modelId: String, defaultOrderShortcut: Option[String] = None): Option[SQLActionBuilder] = {

      if (first.isDefined && last.isDefined) throw APIErrors.InvalidConnectionArguments()

      // The limit instruction only works from up to down. Therefore, we have to invert order when we use before.
      val defaultOrder = "asc"
      val (order, idOrder) = isReverseOrder match {
        case true  => (invertOrder(defaultOrder), "desc")
        case false => (defaultOrder, "asc")
      }

      //always order by nodeId, then positionfield ascending
      Some(sql""""#$projectId"."#$modelId"."nodeId" #$order, "#$projectId"."#$modelId"."position" #$idOrder""")
    }

<<<<<<< HEAD
    def extractOrderByCommand(projectId: String, topLevelAlias: String, defaultOrderShortcut: Option[String] = None): Option[SQLActionBuilder] = {
=======
    def extractOrderByCommand(
        projectId: String,
        tableName: String,
        idFieldName: String,
        defaultOrderShortcut: Option[String] = None
    ): Option[SQLActionBuilder] = {
>>>>>>> 9440e527

      if (first.isDefined && last.isDefined) throw APIErrors.InvalidConnectionArguments()

      // The limit instruction only works from up to down. Therefore, we have to invert order when we use before.
      val defaultOrder = orderBy.map(_.sortOrder.toString).getOrElse("asc")
      val (order, idOrder) = isReverseOrder match {
        case true  => (invertOrder(defaultOrder), "desc")
        case false => (defaultOrder, "asc")
      }

<<<<<<< HEAD
      val idField = s""" "$topLevelAlias"."id" """

      orderBy match {
        case Some(orderByArg) if orderByArg.field.name != "id" =>
          val orderByField = s""" "$topLevelAlias"."${orderByArg.field.name}" """
=======
      val idField = s""""$projectId"."$tableName"."$idFieldName""""

      orderBy match {
        case Some(orderByArg) if orderByArg.field.dbName != idFieldName =>
          val orderByField = s""""$projectId"."$tableName"."${orderByArg.field.dbName}""""
>>>>>>> 9440e527

          // First order by the orderByField, then by id to break ties
          Some(sql""" #$orderByField #$order, #$idField #$idOrder """)

        case _ =>
          // by default, order by id. For performance reasons use the id in the relation table
          Some(sql""" #${defaultOrderShortcut.getOrElse(idField)} #$order """)
      }
    }

    def extractLimitCommand(projectId: String, modelId: String, maxNodeCount: Int = MAX_NODE_COUNT): Option[SQLActionBuilder] = {

      (first, last, skip) match {
        case (Some(first), _, _) if first < 0 => throw InvalidFirstArgument()
        case (_, Some(last), _) if last < 0   => throw InvalidLastArgument()
        case (_, _, Some(skip)) if skip < 0   => throw InvalidSkipArgument()
        case _ =>
          val count: Option[Int] = last.isDefined match {
            case true  => last
            case false => first
          }
          // Increase by 1 to know if we have a next page / previous page for relay queries
          val limitedCount: String = count match {
            case None                        => maxNodeCount.toString
            case Some(x) if x > maxNodeCount => throw APIErrors.TooManyNodesRequested(x)
            case Some(x)                     => (x + 1).toString
          }
          Some(sql"#$limitedCount OFFSET ${skip.getOrElse(0)}")
      }
    }

    // If order is inverted we have to reverse the returned data items. We do this in-mem to keep the sql query simple.
    // Also, remove excess items from limit + 1 queries and set page info (hasNext, hasPrevious).
    def resultTransform[T](vector: Vector[T]) = {
      val items = isReverseOrder match {
        case true  => vector.reverse
        case false => vector
      }

      (first, last) match {
        case (Some(f), _) if items.size > f => ResolverResult(items.dropRight(1), hasPreviousPage = false, hasNextPage = true)
        case (_, Some(l)) if items.size > l => ResolverResult(items.tail, hasPreviousPage = true, hasNextPage = false)
        case _                              => ResolverResult(items, hasPreviousPage = false, hasNextPage = false)
      }
    }

    def extractWhereConditionCommand(projectId: String, tableName: String, quoteTableName: Boolean): Option[SQLActionBuilder] = {

      if (first.isDefined && last.isDefined) throw APIErrors.InvalidConnectionArguments()

      val standardCondition = filter match {
        case Some(filterArg: Filter) => QueryArgumentsHelpers.generateFilterConditions(projectId, tableName, filterArg, quoteTableName = quoteTableName)
        case None                    => None
      }

      val cursorCondition = buildCursorCondition(projectId, tableName, standardCondition)

      cursorCondition match {
        case None                     => standardCondition
        case Some(cursorConditionArg) => Some(cursorConditionArg)
      }
    }

    def invertOrder(order: String) = order.trim().toLowerCase match {
      case "desc" => "asc"
      case "asc"  => "desc"
      case _      => throw new IllegalArgumentException
    }

    // This creates a query that checks if the id is in a certain set returned by a subquery Q.
    // The subquery Q fetches all the ID's defined by the cursors and order.
    // On invalid cursor params, no error is thrown. The result set will just be empty.
    def buildCursorCondition(projectId: String, modelId: String, injectedFilter: Option[SQLActionBuilder]): Option[SQLActionBuilder] = {
      // If both params are empty, don't generate any query.
      if (before.isEmpty && after.isEmpty) return None

      val idField = s""""$projectId"."$modelId"."i""""

      // First, we fetch the ordering for the query. If none is passed, we order by id, ascending.
      // We need that since before/after are dependent on the order.
      val (orderByField, sortDirection) = orderBy match {
        case Some(orderByArg) => (s""""$projectId"."$modelId"."${orderByArg.field.dbName}"""", orderByArg.sortOrder.toString)
        case None             => (idField, "asc")
      }

      // Then, we select the comparison operation and construct the cursors. For instance, if we use ascending order, and we want
      // to get the items before, we use the "<" comparator on the column that defines the order.
      def cursorFor(cursor: String, cursorType: String): Option[SQLActionBuilder] = {
        val compOperator = (cursorType, sortDirection.toLowerCase.trim) match {
          case ("before", "asc")  => "<"
          case ("before", "desc") => ">"
          case ("after", "asc")   => ">"
          case ("after", "desc")  => "<"
          case _                  => throw new IllegalArgumentException
        }

        Some(sql"(#$orderByField, #$idField) #$compOperator ((select #$orderByField from #$projectId.#$modelId where #$idField = '#$cursor'), '#$cursor')")
      }

      val afterCursorFilter = after match {
        case Some(afterCursor) => cursorFor(afterCursor, "after")
        case _                 => None
      }

      val beforeCursorFilter = before match {
        case Some(beforeCursor) => cursorFor(beforeCursor, "before")
        case _                  => None
      }

      // Fuse cursor commands and injected where command
      val whereCommand = combineByAnd(List(injectedFilter, afterCursorFilter, beforeCursorFilter).flatten)

      whereCommand.map(c => sql"" concat c)
    }
  }
}<|MERGE_RESOLUTION|>--- conflicted
+++ resolved
@@ -68,16 +68,12 @@
       Some(sql""""#$projectId"."#$modelId"."nodeId" #$order, "#$projectId"."#$modelId"."position" #$idOrder""")
     }
 
-<<<<<<< HEAD
-    def extractOrderByCommand(projectId: String, topLevelAlias: String, defaultOrderShortcut: Option[String] = None): Option[SQLActionBuilder] = {
-=======
     def extractOrderByCommand(
         projectId: String,
-        tableName: String,
+        topLevelAlias: String,
         idFieldName: String,
         defaultOrderShortcut: Option[String] = None
     ): Option[SQLActionBuilder] = {
->>>>>>> 9440e527
 
       if (first.isDefined && last.isDefined) throw APIErrors.InvalidConnectionArguments()
 
@@ -88,19 +84,11 @@
         case false => (defaultOrder, "asc")
       }
 
-<<<<<<< HEAD
-      val idField = s""" "$topLevelAlias"."id" """
+      val idField = s""" "$topLevelAlias"."$idFieldName" """
 
       orderBy match {
-        case Some(orderByArg) if orderByArg.field.name != "id" =>
+        case Some(orderByArg) if orderByArg.field.name != idFieldName =>
           val orderByField = s""" "$topLevelAlias"."${orderByArg.field.name}" """
-=======
-      val idField = s""""$projectId"."$tableName"."$idFieldName""""
-
-      orderBy match {
-        case Some(orderByArg) if orderByArg.field.dbName != idFieldName =>
-          val orderByField = s""""$projectId"."$tableName"."${orderByArg.field.dbName}""""
->>>>>>> 9440e527
 
           // First order by the orderByField, then by id to break ties
           Some(sql""" #$orderByField #$order, #$idField #$idOrder """)
