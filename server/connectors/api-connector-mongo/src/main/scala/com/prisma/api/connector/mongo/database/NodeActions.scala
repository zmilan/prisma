--- conflicted
+++ resolved
@@ -82,7 +82,7 @@
   }
 
   def updateNodes(mutaction: UpdateNodes, ids: Seq[IdGCValue]) = SimpleMongoAction { database =>
-    val nodeAddress = NodeAddress.forId(mutaction.model, CuidGCValue.dummy)
+    val nodeAddress = NodeAddress.forId(mutaction.model, StringIdGCValue.dummy)
 
     val scalarUpdates   = scalarUpdateValues(mutaction, nodeAddress)
     val combinedUpdates = CustomUpdateCombiner.customCombine(scalarUpdates)
@@ -103,17 +103,13 @@
         .filter(field => mutaction.nonListArgs.hasArgFor(field) && mutaction.nonListArgs.getFieldValue(field.name).get != NullGCValue)
         .map(field => field.name -> mutaction.nonListArgs.getFieldValue(field).get)
 
-<<<<<<< HEAD
-    val id = CuidGCValue.random
+    val id = StringIdGCValue(ObjectId.get().toString)
     val currentParent: NodeAddress = (parent, relationField) match {
       case (Some(p), Some(rf)) if rf.isList  => p.appendPath(rf, NodeSelector.forId(mutaction.model, id))
       case (Some(p), Some(rf)) if !rf.isList => p.appendPath(rf)
       case (_, _)                            => NodeAddress.forId(mutaction.model, id)
     }
 
-=======
-    val id                                 = StringIdGCValue(ObjectId.get().toString)
->>>>>>> 519fb69d
     val nonListArgsWithId                  = nonListValues :+ ("_id", id)
     val (nestedCreateFields, childResults) = embeddedNestedCreateDocsAndResults(mutaction, currentParent)
     val doc                                = Document(nonListArgsWithId ++ mutaction.listArgs ++ inlineRelations) ++ nestedCreateFields
@@ -164,21 +160,14 @@
       case toOneDelete @ NestedDeleteNode(_, rf, None) if rf.relatedModel_!.isEmbedded =>
         node.getToOneChild(rf) match {
           case None             => throw NodesNotConnectedError(rf.relation, rf.model, parentWhere, toOneDelete.model, None)
-<<<<<<< HEAD
           case Some(nestedNode) => (unset(parent.path.stringForField(rf.name)), DeleteNodeResult(nestedNode, toOneDelete))
-=======
-          case Some(nestedNode) => (unset(path.stringForField(rf.name)), DeleteNodeResult(StringIdGCValue.dummy, nestedNode, toOneDelete))
->>>>>>> 519fb69d
+
         }
 
       case toManyDelete @ NestedDeleteNode(_, rf, Some(where)) if rf.relatedModel_!.isEmbedded =>
         node.getToManyChild(rf, where) match {
           case None             => throw NodesNotConnectedError(rf.relation, rf.model, parentWhere, toManyDelete.model, Some(where))
-<<<<<<< HEAD
           case Some(nestedNode) => (pull(parent.path.stringForField(rf.name), whereToBson(where)), DeleteNodeResult(nestedNode, toManyDelete))
-=======
-          case Some(nestedNode) => (pull(path.stringForField(rf.name), whereToBson(where)), DeleteNodeResult(StringIdGCValue.dummy, nestedNode, toManyDelete))
->>>>>>> 519fb69d
         }
     }
 
