--- conflicted
+++ resolved
@@ -94,23 +94,11 @@
     "inquirer": "^6.2.0",
     "js-yaml": "^3.9.1",
     "lodash": "^4.17.4",
-<<<<<<< HEAD
-    "lodash.differenceby": "^4.8.0",
-    "mongodb": "^3.1.10",
-    "multimatch": "^2.1.0",
-    "node-forge": "^0.7.1",
-=======
->>>>>>> 1ab47906
     "npm-run": "5.0.1",
     "opn": "^5.1.0",
     "prisma-client-lib": "1.21.0-test.8",
     "prisma-db-introspection": "0.0.7",
-<<<<<<< HEAD
-    "prisma-generate-schema": "1.20.4",
-    "prisma-json-schema": "0.1.3",
-=======
     "prisma-generate-schema": "^1.20.6",
->>>>>>> 1ab47906
     "prisma-yml": "1.0.95",
     "scuid": "^1.0.2",
     "sillyname": "^0.1.0",
